import re


# import object
# import atribs.thread
# import thread.tasker

# task > CGE
# ["target(obj name)", "operation", [parameters]]

# CGE > sceneScript
# ["sender","target","operation",[parameters]]

# g = object.object(None, atribs.thread.trd(None, thread.tasker.tsk([["test3"]], []), None, None, None, None, None,
# None, None), {"name": "test/g"})

# f = object.object(None, atribs.thread.trd(None, thread.tasker.tsk([["test1"], ["test2"]]), None, None, None, None,
#  None, None, None), {"name": "test/f"})

# testObjList = [g, f]

objList = []

# noinspection PyPep8Naming
def getAtribs(obj):
    objDict = str(obj.__dict__.keys())
    stringList = str(re.search(r"'.*'", objDict).group())
    words = []
    word = ''
    for char in stringList:
        if char == '\'' or char == "\"" or char == ' ':
            continue
        if char == ',':
            words.append(word)
            word = ''
        else:
            word += char
    words.append(word)
    return words


# noinspection PyPep8Naming
def getMethods(obj):
    # noinspection PyPep8Naming
    atribsList = getAtribs(obj)
    methodList = dir(obj)
    finalList = []
    for method in methodList:
        if method[0] == '_':
            continue
        if method in atribsList:
            continue
        finalList.append(method)
    return finalList

<<<<<<< HEAD
def performSelectedOperation(objIndex, subOjectRefrence, operation, paramaters=[]):
    global objList
    if subOjectRefrence == "trd.mov":
        if paramaters.__len__() == 0:
            getattr(objList[objIndex].trd.mov, operation)()
        else:
            getattr(objList[objIndex].trd.mov, operation)(*paramaters)
    elif subOjectRefrence == "trd.tsk":
        if paramaters.__len__() == 0:
            getattr(objList[objIndex].trd.tsk, operation)()
        else:
            getattr(objList[objIndex].trd.tsk, operation)(*paramaters)
    else:
        if paramaters.__len__() == 0:
            getattr(objList[objIndex], operation)()
        else:
            getattr(objList[objIndex], operation)(*paramaters)
=======

def getOperations(objList):
    operationList = []
    for obj in objList:
        for operation in obj.trd.tsk.current:
            operationList.append(operation)
    return operationList
>>>>>>> 9502960e
<|MERGE_RESOLUTION|>--- conflicted
+++ resolved
@@ -1,28 +1,16 @@
 import re
 
 
-# import object
-# import atribs.thread
-# import thread.tasker
-
 # task > CGE
-# ["target(obj name)", "operation", [parameters]]
+# ["target(obj name)", "operation", [paramaters]]
 
 # CGE > sceneScript
-# ["sender","target","operation",[parameters]]
-
-# g = object.object(None, atribs.thread.trd(None, thread.tasker.tsk([["test3"]], []), None, None, None, None, None,
-# None, None), {"name": "test/g"})
-
-# f = object.object(None, atribs.thread.trd(None, thread.tasker.tsk([["test1"], ["test2"]]), None, None, None, None,
-#  None, None, None), {"name": "test/f"})
-
-# testObjList = [g, f]
+# ["sender","traget","oepration",[paramaters]]
 
 objList = []
 
 # noinspection PyPep8Naming
-def getAtribs(obj):
+def getAttribs(obj):
     objDict = str(obj.__dict__.keys())
     stringList = str(re.search(r"'.*'", objDict).group())
     words = []
@@ -53,7 +41,14 @@
         finalList.append(method)
     return finalList
 
-<<<<<<< HEAD
+
+def getOperations(objList):
+    operationList = []
+    for obj in objList:
+        for operation in obj.trd.tsk.current:
+            operationList.append(operation)
+    return operationList
+
 def performSelectedOperation(objIndex, subOjectRefrence, operation, paramaters=[]):
     global objList
     if subOjectRefrence == "trd.mov":
@@ -70,13 +65,4 @@
         if paramaters.__len__() == 0:
             getattr(objList[objIndex], operation)()
         else:
-            getattr(objList[objIndex], operation)(*paramaters)
-=======
-
-def getOperations(objList):
-    operationList = []
-    for obj in objList:
-        for operation in obj.trd.tsk.current:
-            operationList.append(operation)
-    return operationList
->>>>>>> 9502960e
+            getattr(objList[objIndex], operation)(*paramaters)