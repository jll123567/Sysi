--- conflicted
+++ resolved
@@ -1,8 +1,6 @@
 # import
-<<<<<<< HEAD
+
 import re
-=======
->>>>>>> 3dec49cd
 
 
 # setup
@@ -26,7 +24,7 @@
     o0.tag["priv"][1].append(o1)
 
 
-<<<<<<< HEAD
+
 def obscureText(text, method):
     if method == 0:
         return text
@@ -54,8 +52,7 @@
         print("not a valid method")
 
 
-=======
->>>>>>> 3dec49cd
+
 # runtime
 if __name__ == "__main__":
     print(" privacy v10.0")